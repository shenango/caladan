/*
 * tcp_out.c - the egress datapath for TCP
 */

#include <string.h>

#include <base/stddef.h>
#include <base/log.h>
#include <net/ip.h>
#include <net/tcp.h>
#include <net/chksum.h>

#include "tcp.h"
#include "defs.h"

static void tcp_tx_release_mbuf(struct mbuf *m)
{
	if (atomic_dec_and_test(&m->ref))
		net_tx_release_mbuf(m);
}

static struct tcp_hdr *
tcp_push_tcphdr(struct mbuf *m, tcpconn_t *c, uint8_t flags, uint16_t l4len)
{
	struct tcp_hdr *tcphdr;
	tcp_seq ack = c->tx_last_ack = load_acquire(&c->pcb.rcv_nxt);
	uint16_t win = c->tx_last_win = load_acquire(&c->pcb.rcv_wnd);

	/* write the tcp header */
	tcphdr = mbuf_push_hdr(m, *tcphdr);
	mbuf_mark_transport_offset(m);
	tcphdr->sport = hton16(c->e.laddr.port);
	tcphdr->dport = hton16(c->e.raddr.port);
	tcphdr->ack = hton32(ack);
	tcphdr->off = 5;
	tcphdr->flags = flags;
	tcphdr->win = hton16(win);
	tcphdr->seq = hton32(m->seg_seq);
	tcphdr->sum = ipv4_phdr_cksum(IPPROTO_TCP,
				      c->e.laddr.ip, c->e.raddr.ip,
				      sizeof(struct tcp_hdr) + l4len);
	return tcphdr;
}

/**
 * tcp_tx_raw_rst - send a RST without an established connection
 * @laddr: the local address
 * @raddr: the remote address
 * @seq: the segement's sequence number
 *
 * Returns 0 if successful, otherwise fail.
 */
int tcp_tx_raw_rst(struct netaddr laddr, struct netaddr raddr, tcp_seq seq)
{
	struct tcp_hdr *tcphdr;
	struct mbuf *m;
	int ret;

	m = net_tx_alloc_mbuf();
	if (unlikely((!m)))
		return -ENOMEM;

	m->txflags = OLFLAG_TCP_CHKSUM;

	/* write the tcp header */
	tcphdr = mbuf_push_hdr(m, *tcphdr);
	tcphdr->sport = hton16(laddr.port);
	tcphdr->dport = hton16(raddr.port);
	tcphdr->seq = hton32(seq);
	tcphdr->ack = hton32(0);
	tcphdr->off = 5;
	tcphdr->flags = TCP_RST;
	tcphdr->win = hton16(0);
	tcphdr->sum = ipv4_phdr_cksum(IPPROTO_TCP, laddr.ip, raddr.ip,
				      sizeof(struct tcp_hdr));

	/* transmit packet */
	ret = net_tx_ip(m, IPPROTO_TCP, raddr.ip);
	if (unlikely(ret))
		mbuf_free(m);
	return ret;
}

/**
 * tcp_tx_raw_rst_ack - send a RST/ACK without an established connection
 * @laddr: the local address
 * @raddr: the remote address
 * @seq: the segment's sequence number
 * @ack: the segment's acknowledgement number
 *
 * Returns 0 if successful, otherwise fail.
 */
int tcp_tx_raw_rst_ack(struct netaddr laddr, struct netaddr raddr,
		       tcp_seq seq, tcp_seq ack)
{
	struct tcp_hdr *tcphdr;
	struct mbuf *m;
	int ret;

	m = net_tx_alloc_mbuf();
	if (unlikely((!m)))
		return -ENOMEM;

	m->txflags = OLFLAG_TCP_CHKSUM;

	/* write the tcp header */
	tcphdr = mbuf_push_hdr(m, *tcphdr);
	tcphdr->sport = hton16(laddr.port);
	tcphdr->dport = hton16(raddr.port);
	tcphdr->seq = hton32(seq);
	tcphdr->ack = hton32(ack);
	tcphdr->off = 5;
	tcphdr->flags = TCP_RST | TCP_ACK;
	tcphdr->win = hton16(0);
	tcphdr->sum = ipv4_phdr_cksum(IPPROTO_TCP, laddr.ip, raddr.ip,
				      sizeof(struct tcp_hdr));

	/* transmit packet */
	ret = net_tx_ip(m, IPPROTO_TCP, raddr.ip);
	if (unlikely(ret))
		mbuf_free(m);
	return ret;
}

/**
 * tcp_tx_ack - send an acknowledgement and window update packet
 * @c: the connection to send the ACK
 *
 * Returns 0 if succesful, otherwise fail.
 */
int tcp_tx_ack(tcpconn_t *c)
{
	struct mbuf *m;
	int ret;

	m = net_tx_alloc_mbuf();
	if (unlikely(!m))
		return -ENOMEM;

	m->txflags = OLFLAG_TCP_CHKSUM;
	m->seg_seq = load_acquire(&c->pcb.snd_nxt);
	tcp_push_tcphdr(m, c, TCP_ACK, 0);

	/* transmit packet */
	tcp_debug_egress_pkt(c, m);
	ret = net_tx_ip(m, IPPROTO_TCP, c->e.raddr.ip);
	if (unlikely(ret))
		mbuf_free(m);
	return ret;
}

/**
 * tcp_tx_ctl - sends a control message without data
 * @c: the TCP connection
 * @flags: the control flags (e.g. TCP_SYN, TCP_FIN, etc.)
 *
 * WARNING: The caller must have write exclusive access to the socket or hold
 * @c->lock while write exclusion isn't taken.
 *
 * Returns 0 if successful, -ENOMEM if out memory.
 */
int tcp_tx_ctl(tcpconn_t *c, uint8_t flags)
{
	struct mbuf *m;
	int ret;

	BUG_ON(!c->tx_exclusive && !spin_lock_held(&c->lock));

	m = net_tx_alloc_mbuf();
	if (unlikely(!m))
		return -ENOMEM;

	m->txflags = OLFLAG_TCP_CHKSUM;
	m->seg_seq = c->pcb.snd_nxt;
	m->seg_end = c->pcb.snd_nxt + 1;
	tcp_push_tcphdr(m, c, flags, 0);
	store_release(&c->pcb.snd_nxt, c->pcb.snd_nxt + 1);
	list_add_tail(&c->txq, &m->link);
	m->timestamp = microtime();
	atomic_write(&m->ref, 2);
	m->release = tcp_tx_release_mbuf;
	tcp_debug_egress_pkt(c, m);
	ret = net_tx_ip(m, IPPROTO_TCP, c->e.raddr.ip);
	if (unlikely(ret)) {
		/* pretend the packet was sent */
		mbuf_push(m, sizeof(struct eth_hdr) + sizeof(struct ip_hdr));
		atomic_write(&m->ref, 1);
	}
	return ret;
}

/**
 * tcp_tx_send - transmit a buffer on a TCP connection
 * @c: the TCP connection
 * @buf: the buffer to transmit
 * @len: the length of the buffer to transmit
 * @push: indicates the data is ready for consumption by the receiver
 *
 * If @push is false, the implementation may buffer some or all of the data for
 * future transmission.
 *
 * WARNING: The caller is responsible for respecting the TCP window size limit.
 * WARNING: The caller must have write exclusive access to the socket or hold
 * @c->lock while write exclusion isn't taken.
 *
 * Returns the number of bytes transmitted, or < 0 if there was an error.
 */
ssize_t tcp_tx_send(tcpconn_t *c, const void *buf, size_t len, bool push)
{
	struct mbuf *m;
	const char *pos = buf;
	const char *end = pos + len;
	ssize_t ret = 0;
	size_t seglen;
	uint8_t flags;

	assert(c->pcb.state == TCP_STATE_ESTABLISHED);
	assert((c->tx_exclusive == true) || spin_lock_held(&c->lock));

	pos = buf;
	end = pos + len;

	/* the main TCP segmenter loop */
	while (pos < end) {
		/* allocate a buffer and copy payload data */
		if (c->tx_pending) {
			m = c->tx_pending;
			c->tx_pending = NULL;
<<<<<<< HEAD
			seglen = min(end - pos, TCP_MSS - mbuf_length(m));
			m->seg_end += seglen;
=======
			seglen = min(end - pos, TCP_MSS - mbuf_length(m) +
				     sizeof(struct tcp_hdr));
			if (push && pos + seglen == end) {
				tcphdr = (struct tcp_hdr *)mbuf_transport_offset(m);
				tcphdr->flags |= TCP_PUSH;
			}
>>>>>>> 5234f247
		} else {
			m = net_tx_alloc_mbuf();
			if (unlikely(!m)) {
				ret = -ENOBUFS;
				break;
			}
			seglen = min(end - pos, TCP_MSS);
			m->seg_seq = c->pcb.snd_nxt;
			m->seg_end = c->pcb.snd_nxt + seglen;
			m->push = false;
			atomic_write(&m->ref, 2);
			m->release = tcp_tx_release_mbuf;
		}

		memcpy(mbuf_put(m, seglen), pos, seglen);
		store_release(&c->pcb.snd_nxt, c->pcb.snd_nxt + seglen);
		pos += seglen;

		/* if not pushing, keep the last buffer for later */
		if (!push && pos == end && mbuf_length(m) -
		    sizeof(struct tcp_hdr) < TCP_MSS) {
			c->tx_pending = m;
			break;
		}

		/* initialize TCP header */
		flags = TCP_ACK;
		if (push && pos == end) {
			flags |= TCP_PUSH;
			m->push = true;
		}
		tcp_push_tcphdr(m, c, flags, m->seg_end - m->seg_seq);

		/* transmit the packet */
		list_add_tail(&c->txq, &m->link);
		tcp_debug_egress_pkt(c, m);
		m->timestamp = microtime();
		m->txflags = OLFLAG_TCP_CHKSUM;
		ret = net_tx_ip(m, IPPROTO_TCP, c->e.raddr.ip);
		if (unlikely(ret)) {
			/* pretend the packet was sent */
			mbuf_push(m, sizeof(struct eth_hdr) +
				     sizeof(struct ip_hdr));
			atomic_write(&m->ref, 1);
		}
	}

	/* if we sent anything return the length we sent instead of an error */
	if (pos - (const char *)buf > 0)
		ret = pos - (const char *)buf;
	return ret;
}

/**
 * tcp_tx_retransmit - resend any pending egress packets that timed out
 * @c: the TCP connection in which to send retransmissions
 */
void tcp_tx_retransmit(tcpconn_t *c)
{
	struct mbuf *m;
	uint64_t now = microtime();
	uint8_t flags;
	int ret;

	assert((c->tx_exclusive == true) || spin_lock_held(&c->lock));

	list_for_each(&c->txq, m, link) {
		/* check if still transmitting (probably a dishonest ACK) */
		if (unlikely(atomic_read(&m->ref) != 1))
			break;
		/* check if the timeout expired */
		if (now - m->timestamp < TCP_RETRANSMIT_TIMEOUT)
			break;

		/* strip headers and reset ref count */
		mbuf_pull(m, sizeof(struct eth_hdr) + sizeof(struct ip_hdr) +
			     sizeof(struct tcp_hdr));
		atomic_write(&m->ref, 2);

		/* handle a partially acknowledged packet */
		assert(wraps_gt(m->seg_end, c->pcb.snd_una));
		if (wraps_lt(m->seg_seq, c->pcb.snd_una)) {
			mbuf_pull(m, c->pcb.snd_una - m->seg_seq);
			m->seg_seq = c->pcb.snd_una;
		}

		/* push the TCP header back on (now with fresher ack) */
		flags = m->push ? TCP_ACK | TCP_PUSH : TCP_ACK;
		tcp_push_tcphdr(m, c, flags, m->seg_end - m->seg_seq);

		/* transmit the packet */
		tcp_debug_egress_pkt(c, m);
		m->timestamp = now;
		ret = net_tx_ip(m, IPPROTO_TCP, c->e.raddr.ip);
		if (unlikely(ret)) {
			/* pretend the packet was sent */
			mbuf_push(m, sizeof(struct eth_hdr) +
				     sizeof(struct ip_hdr));
			atomic_write(&m->ref, 1);
		}
	}
}<|MERGE_RESOLUTION|>--- conflicted
+++ resolved
@@ -226,17 +226,8 @@
 		if (c->tx_pending) {
 			m = c->tx_pending;
 			c->tx_pending = NULL;
-<<<<<<< HEAD
 			seglen = min(end - pos, TCP_MSS - mbuf_length(m));
 			m->seg_end += seglen;
-=======
-			seglen = min(end - pos, TCP_MSS - mbuf_length(m) +
-				     sizeof(struct tcp_hdr));
-			if (push && pos + seglen == end) {
-				tcphdr = (struct tcp_hdr *)mbuf_transport_offset(m);
-				tcphdr->flags |= TCP_PUSH;
-			}
->>>>>>> 5234f247
 		} else {
 			m = net_tx_alloc_mbuf();
 			if (unlikely(!m)) {
